--- conflicted
+++ resolved
@@ -1,5 +1 @@
-<<<<<<< HEAD
 __version__ = "1.2.1"
-=======
-__version__ = "1.2.0"
->>>>>>> 8b23be8f
